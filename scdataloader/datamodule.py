import numpy as np
import pandas as pd
import lamindb as ln

from torch.utils.data.sampler import (
    WeightedRandomSampler,
    SubsetRandomSampler,
    SequentialSampler,
)
import torch
from torch.utils.data import DataLoader, Sampler
import lightning as L

from typing import Optional, Union, Sequence

from .data import Dataset
from .collator import Collator
from .utils import getBiomartTable


class DataModule(L.LightningDataModule):
    def __init__(
        self,
        collection_name: str,
        label_to_weight: list = ["organism_ontology_term_id"],
        organisms: list = ["NCBITaxon:9606"],
        weight_scaler: int = 10,
        train_oversampling_per_epoch: float = 0.1,
        validation_split: float = 0.2,
        test_split: float = 0,
        gene_embeddings: str = "",
        use_default_col: bool = True,
        gene_position_tolerance: int = 10_000,
        # this is for the mappedCollection
        label_to_pred: list = ["organism_ontology_term_id"],
        all_labels: list = ["organism_ontology_term_id"],
        hierarchical_labels: list = [],
        # this is for the collator
        how: str = "random expr",
        organism_name: str = "organism_ontology_term_id",
        max_len: int = 1000,
        add_zero_genes: int = 100,
        do_gene_pos: Union[bool, str] = True,
        tp_name: Optional[str] = None,  # "heat_diff"
        assays_to_drop: list = [
            "EFO:0008853",
            "EFO:0010961",
            "EFO:0030007",
            "EFO:0030062",
        ],
        **kwargs,
    ):
        """
        DataModule a pytorch lighting datamodule directly from a lamin Collection.
        it can work with bare pytorch too

        It implements train / val / test dataloaders. the train is weighted random, val is random, test is one to many separated datasets.
        This is where the mappedCollection, dataset, and collator are combined to create the dataloaders.

        Args:
            collection_name (str): The lamindb collection to be used.
            weight_scaler (int, optional): how much more you will see the most present vs less present category.
            gene_position_tolerance (int, optional): The tolerance for gene position. Defaults to 10_000.
                any genes within this distance of each other will be considered at the same position.
            gene_embeddings (str, optional): The path to the gene embeddings file. Defaults to "".
                the file must have ensembl_gene_id as index.
                This is used to subset the available genes further to the ones that have embeddings in your model.
            organisms (list, optional): The organisms to include in the dataset. Defaults to ["NCBITaxon:9606"].
            label_to_weight (list, optional): List of labels to weight in the trainer's weighted random sampler. Defaults to [].
            validation_split (float, optional): The proportion of the dataset to include in the validation split. Defaults to 0.2.
            test_split (float, optional): The proportion of the dataset to include in the test split. Defaults to 0.
                it will use a full dataset and will round to the nearest dataset's cell count.
            **other args: see @file data.py and @file collator.py for more details
            **kwargs: Additional keyword arguments passed to the pytorch DataLoader.
        """
        if collection_name is not None:
            mdataset = Dataset(
                ln.Collection.filter(name=collection_name).first(),
                organisms=organisms,
                obs=all_labels,
                clss_to_pred=label_to_pred,
                hierarchical_clss=hierarchical_labels,
            )
            print(mdataset)
        # and location
        if do_gene_pos:
            if type(do_gene_pos) is str:
                print("seeing a string: loading gene positions as biomart parquet file")
                biomart = pd.read_parquet(do_gene_pos)
            else:
                # and annotations
                biomart = getBiomartTable(
                    attributes=["start_position", "chromosome_name"]
                ).set_index("ensembl_gene_id")
                biomart = biomart.loc[~biomart.index.duplicated(keep="first")]
                biomart = biomart.sort_values(by=["chromosome_name", "start_position"])
                c = []
                i = 0
                prev_position = -100000
                prev_chromosome = None
                for _, r in biomart.iterrows():
                    if (
                        r["chromosome_name"] != prev_chromosome
                        or r["start_position"] - prev_position > gene_position_tolerance
                    ):
                        i += 1
                    c.append(i)
                    prev_position = r["start_position"]
                    prev_chromosome = r["chromosome_name"]
                print(f"reduced the size to {len(set(c))/len(biomart)}")
                biomart["pos"] = c
            mdataset.genedf = biomart.loc[mdataset.genedf.index]
            self.gene_pos = mdataset.genedf["pos"].tolist()

        if gene_embeddings != "":
            mdataset.genedf = mdataset.genedf.join(
                pd.read_parquet(gene_embeddings), how="inner"
            )
            if do_gene_pos:
                self.gene_pos = mdataset.genedf["pos"].tolist()
        self.labels = {k: len(v) for k, v in mdataset.class_topred.items()}
        # we might want not to order the genes by expression (or do it?)
        # we might want to not introduce zeros and
        if use_default_col:
            kwargs["collate_fn"] = Collator(
                organisms=organisms,
                how=how,
                valid_genes=mdataset.genedf.index.tolist(),
                max_len=max_len,
                add_zero_genes=add_zero_genes,
                org_to_id=mdataset.encoder[organism_name],
                tp_name=tp_name,
                organism_name=organism_name,
                class_names=label_to_weight,
            )
        self.validation_split = validation_split
        self.test_split = test_split
        self.dataset = mdataset
        self.kwargs = kwargs
        self.assays_to_drop = assays_to_drop
        self.n_samples = len(mdataset)
        self.weight_scaler = weight_scaler
        self.train_oversampling_per_epoch = train_oversampling_per_epoch
        self.label_to_weight = label_to_weight
        self.train_weights = None
        self.train_labels = None
        super().__init__()

    def __repr__(self):
        return (
            f"DataLoader(\n"
            f"\twith a dataset=({self.dataset.__repr__()}\n)\n"
            f"\tvalidation_split={self.validation_split},\n"
            f"\ttest_split={self.test_split},\n"
            f"\tn_samples={self.n_samples},\n"
            f"\tweight_scaler={self.weight_scaler},\n"
            f"\train_oversampling_per_epoch={self.train_oversampling_per_epoch},\n"
            f"\tlabel_to_weight={self.label_to_weight}\n"
            + (
                "\twith train_dataset size of=("
                + str((self.train_weights != 0).sum())
                + ")\n)"
            )
            if self.train_weights is not None
            else ")"
        )

    @property
    def decoders(self):
        """
        decoders the decoders for any labels that would have been encoded

        Returns:
            dict[str, dict[int, str]]
        """
        decoders = {}
        for k, v in self.dataset.encoder.items():
            decoders[k] = {va: ke for ke, va in v.items()}
        return decoders

    @property
    def cls_hierarchy(self):
        """
        cls_hierarchy the hierarchy of labels for any cls that would have a hierarchy

        Returns:
            dict[str, dict[str, str]]
        """
        cls_hierarchy = {}
        for k, dic in self.dataset.class_groupings.items():
            rdic = {}
            for sk, v in dic.items():
                rdic[self.dataset.encoder[k][sk]] = [
                    self.dataset.encoder[k][i] for i in list(v)
                ]
            cls_hierarchy[k] = rdic
        return cls_hierarchy

    @property
    def genes(self):
        """
        genes the genes used in this datamodule

        Returns:
            list
        """
        return self.dataset.genedf.index.tolist()

    @property
    def num_datasets(self):
        return len(self.dataset.mapped_dataset.storages)

    def setup(self, stage=None):
        """
        setup method is used to prepare the data for the training, validation, and test sets.
        It shuffles the data, calculates weights for each set, and creates samplers for each set.

        Args:
            stage (str, optional): The stage of the model training process.
            It can be either 'fit' or 'test'. Defaults to None.
        """
        if len(self.label_to_weight) > 0:
            weights, labels = self.dataset.get_label_weights(
                self.label_to_weight, scaler=self.weight_scaler
            )
        else:
            weights = np.ones(1)
            labels = np.zeros(self.n_samples)
        if isinstance(self.validation_split, int):
            len_valid = self.validation_split
        else:
            len_valid = int(self.n_samples * self.validation_split)
        if isinstance(self.test_split, int):
            len_test = self.test_split
        else:
            len_test = int(self.n_samples * self.test_split)
        assert (
            len_test + len_valid < self.n_samples
        ), "test set + valid set size is configured to be larger than entire dataset."

        idx_full = []
        if len(self.assays_to_drop) > 0:
            for i, a in enumerate(
                self.dataset.mapped_dataset.get_merged_labels("assay_ontology_term_id")
            ):
                if a not in self.assays_to_drop:
                    idx_full.append(i)
            idx_full = np.array(idx_full)
        else:
            idx_full = np.arange(self.n_samples)
        test_datasets = []
        if len_test > 0:
            # this way we work on some never seen datasets
            # keeping at least one
            len_test = (
                len_test
                if len_test > self.dataset.mapped_dataset.n_obs_list[0]
                else self.dataset.mapped_dataset.n_obs_list[0]
            )
            cs = 0
            print("these files will be considered test datasets:")
            for i, c in enumerate(self.dataset.mapped_dataset.n_obs_list):
                if cs + c > len_test:
                    break
                else:
                    print("    " + self.dataset.mapped_dataset.path_list[i].path)
                    test_datasets.append(self.dataset.mapped_dataset.path_list[i].path)
                    cs += c

            len_test = cs
            print("perc test: ", len_test / self.n_samples)
            self.test_idx = idx_full[:len_test]
            idx_full = idx_full[len_test:]
        else:
            self.test_idx = None

        np.random.shuffle(idx_full)
        if len_valid > 0:
            self.valid_idx = idx_full[:len_valid].copy()
            idx_full = idx_full[len_valid:]
        else:
            self.valid_idx = None
        weights = np.concatenate([weights, np.zeros(1)])
        labels[~np.isin(np.arange(self.n_samples), idx_full)] = len(weights) - 1

        self.train_weights = weights
        self.train_labels = labels
        self.idx_full = idx_full

        return test_datasets

    def train_dataloader(self, **kwargs):
        #train_sampler = WeightedRandomSampler(
        #    self.train_weights[self.train_labels],
        #    int(self.n_samples*self.train_oversampling_per_epoch),
        #    replacement=True,
        #)
        train_sampler = LabelWeightedSampler(
            self.train_weights,
            self.train_labels,
            num_samples=int(self.n_samples * self.train_oversampling_per_epoch),
            # replacement=True,
        )
        return DataLoader(self.dataset, sampler=train_sampler, **self.kwargs, **kwargs)

    def val_dataloader(self):
        return (
            DataLoader(
                self.dataset, sampler=SubsetRandomSampler(self.valid_idx), **self.kwargs
            )
            if self.valid_idx is not None
            else None
        )

    def test_dataloader(self):
        return (
            DataLoader(
                self.dataset, sampler=SequentialSampler(self.test_idx), **self.kwargs
            )
            if self.test_idx is not None
            else None
        )

<<<<<<< HEAD
    # def teardown(self):
    # clean up state after the trainer stops, delete files...
    # called on every process in DDP
    # pass


=======
>>>>>>> 409925d9
class LabelWeightedSampler(Sampler[int]):
    label_weights: Sequence[float]
    klass_indices: Sequence[Sequence[int]]
    num_samples: int

    # when we use, just set weights for each classes(here is: np.ones(num_classes)), and labels of a dataset.
    # this will result a class-balanced sampling, no matter how imbalance the labels are.
    # NOTE: here we use replacement=True, you can change it if you don't upsample a class.
    def __init__(
        self, label_weights: Sequence[float], labels: Sequence[int], num_samples: int
    ) -> None:
        """

        :param label_weights: list(len=num_classes)[float], weights for each class.
        :param labels: list(len=dataset_len)[int], labels of a dataset.
        :param num_samples: number of samples.
        """

        super(LabelWeightedSampler, self).__init__(None)
        counter = np.bincount(labels)
        # reweight labels from counter
        label_weights = np.array(label_weights) * counter
        import pdb

        pdb.set_trace()
        self.label_weights = torch.as_tensor(label_weights, dtype=torch.float32)
        self.labels = torch.as_tensor(labels, dtype=torch.int)
        self.num_samples = num_samples
        self.n_klass = len(label_weights)
        # list of tensor.
<<<<<<< HEAD
        self.klass_indices = [
            (self.labels == i_klass).nonzero().squeeze()
            for i_klass in range(self.n_klass)
        ]
=======
        self.klass_indices = [(self.labels == i_klass).nonzero().squeeze(1)
                                for i_klass in range(self.n_klass)]
        self.label_weights[[(self.labels == i_klass).sum()==0 for i_klass in range(self.n_klass)]] = 0
        
>>>>>>> 409925d9

    def __iter__(self):
        # TODO: here we have an issue we sample without taking in account how many there is within each batch
        # we are as likely to sample from each batch
        sample_labels = torch.multinomial(
            self.label_weights, num_samples=self.num_samples, replacement=True
        )
        sample_indices = torch.empty_like(sample_labels)
<<<<<<< HEAD
        for i_klass in range(self.n_klass):
            left_inds = (sample_labels == i_klass).nonzero().squeeze()
            right_inds = torch.randint(
                len(self.klass_indices[i_klass]), size=(len(left_inds),)
            )
            sample_indices[left_inds] = self.klass_indices[i_klass][right_inds]

        yield from iter(sample_indices.tolist())
=======
        for i_klass, klass_index in enumerate(self.klass_indices):
            if klass_index.numel() == 0:
                continue
            left_inds  = (sample_labels == i_klass).nonzero().squeeze(1)
            right_inds = torch.randint(len(klass_index), size=(len(left_inds), ))
            sample_indices[left_inds] = klass_index[right_inds]
        return iter(sample_indices.tolist())
>>>>>>> 409925d9

    def __len__(self):
        return self.num_samples<|MERGE_RESOLUTION|>--- conflicted
+++ resolved
@@ -290,11 +290,11 @@
         return test_datasets
 
     def train_dataloader(self, **kwargs):
-        #train_sampler = WeightedRandomSampler(
+        # train_sampler = WeightedRandomSampler(
         #    self.train_weights[self.train_labels],
         #    int(self.n_samples*self.train_oversampling_per_epoch),
         #    replacement=True,
-        #)
+        # )
         train_sampler = LabelWeightedSampler(
             self.train_weights,
             self.train_labels,
@@ -321,15 +321,12 @@
             else None
         )
 
-<<<<<<< HEAD
     # def teardown(self):
     # clean up state after the trainer stops, delete files...
     # called on every process in DDP
     # pass
 
 
-=======
->>>>>>> 409925d9
 class LabelWeightedSampler(Sampler[int]):
     label_weights: Sequence[float]
     klass_indices: Sequence[Sequence[int]]
@@ -360,17 +357,13 @@
         self.num_samples = num_samples
         self.n_klass = len(label_weights)
         # list of tensor.
-<<<<<<< HEAD
         self.klass_indices = [
-            (self.labels == i_klass).nonzero().squeeze()
+            (self.labels == i_klass).nonzero().squeeze(1)
             for i_klass in range(self.n_klass)
         ]
-=======
-        self.klass_indices = [(self.labels == i_klass).nonzero().squeeze(1)
-                                for i_klass in range(self.n_klass)]
-        self.label_weights[[(self.labels == i_klass).sum()==0 for i_klass in range(self.n_klass)]] = 0
-        
->>>>>>> 409925d9
+        self.label_weights[
+            [(self.labels == i_klass).sum() == 0 for i_klass in range(self.n_klass)]
+        ] = 0
 
     def __iter__(self):
         # TODO: here we have an issue we sample without taking in account how many there is within each batch
@@ -379,24 +372,13 @@
             self.label_weights, num_samples=self.num_samples, replacement=True
         )
         sample_indices = torch.empty_like(sample_labels)
-<<<<<<< HEAD
-        for i_klass in range(self.n_klass):
-            left_inds = (sample_labels == i_klass).nonzero().squeeze()
-            right_inds = torch.randint(
-                len(self.klass_indices[i_klass]), size=(len(left_inds),)
-            )
-            sample_indices[left_inds] = self.klass_indices[i_klass][right_inds]
-
-        yield from iter(sample_indices.tolist())
-=======
         for i_klass, klass_index in enumerate(self.klass_indices):
             if klass_index.numel() == 0:
                 continue
-            left_inds  = (sample_labels == i_klass).nonzero().squeeze(1)
-            right_inds = torch.randint(len(klass_index), size=(len(left_inds), ))
+            left_inds = (sample_labels == i_klass).nonzero().squeeze(1)
+            right_inds = torch.randint(len(klass_index), size=(len(left_inds),))
             sample_indices[left_inds] = klass_index[right_inds]
-        return iter(sample_indices.tolist())
->>>>>>> 409925d9
+        yield from iter(sample_indices.tolist())
 
     def __len__(self):
         return self.num_samples