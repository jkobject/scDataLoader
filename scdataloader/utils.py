--- conflicted
+++ resolved
@@ -404,13 +404,9 @@
     ln.save(records, parents=bool(tissues))
     bt.Tissue(name="unknown", ontology_id="unknown").save()
     # DevelopmentalStage
-<<<<<<< HEAD
     names = (
         bt.DevelopmentalStage.public().df().index if not dev_stages else dev_stages
     )
-=======
-    names = bt.DevelopmentalStage.public().df().index if not dev_stages else dev_stages
->>>>>>> d954f5ec
     records = bt.DevelopmentalStage.from_values(names, field="ontology_id")
     ln.save(records, parents=bool(dev_stages))
     bt.DevelopmentalStage(name="unknown", ontology_id="unknown").save()
