[project]
name = "scdataloader"
version = "1.7.0"
description = "a dataloader for single cell data in lamindb"
authors = [
    {name = "jkobject", email = "jkobject@gmail.com"}
]
license = "MIT"
readme = "README.md"
requires-python = ">=3.10,<3.14"
keywords = ["scRNAseq", "dataloader", "pytorch", "lamindb", "scPRINT"]
dependencies = [
    "numpy==1.26.0",
<<<<<<< HEAD
    "lamindb[bionty]==1.0.4",
=======
    "lamindb[bionty]>=1.0.4,<2",
>>>>>>> 940a3d55
    "cellxgene-census>=0.1.0",
    "torch==2.2.0",
    "lightning>=2.0.0",
    "anndata>=0.9.0",
    "zarr>=2.10.0",
    "matplotlib>=3.5.0",
    "seaborn>=0.11.0",
    "ipykernel>=6.20.0",
    "torchdata>=0.5.0",
    "biomart>=0.9.0",
    "pandas>=2.0.0",
    "leidenalg>=0.8.0",
    "django>=4.0.0",
    "scikit-misc>=0.5.0",
    "palantir>=1.3.3",
    "harmonypy>=0.0.10",
]

[project.optional-dependencies]
dev = [
    "pytest>=7.4.3",
    "coverage>=7.3.2",
    "pytest-cov>=4.1.0",
    "ruff>=0.6.4",
    "gitchangelog>=3.0.4",
    "mkdocs>=1.5.3",
    "mkdocs-git-revision-date-localized-plugin>=1.0.0",
    "mkdocstrings>=0.22.0",
    "mkdocs-git-authors-plugin>=0.4.0",
    "mkdocs-jupyter>=0.2.0",
    "mkdocstrings-python>=0.10.0"
]

[project.urls]
repository = "https://github.com/jkobject/scDataLoader"

[project.scripts]
scdataloader = "scdataloader.__main__:main"

[build-system]
requires = ["hatchling"]
build-backend = "hatchling.build"

[tool.hatch.build.targets.sdist]
only-include = [
    "/scdataloader",
]

[tool.hatch.build.targets.wheel]
only-include = [
    "/scdataloader",
]

[tool.ruff]
# Set the maximum line length to 88.
line-length = 88

[tool.ruff.lint]
select = ["E", "F", "I"]
ignore = ["E501", "E203", "E266", "E265", "F401", "F403", "E722", "E741", "E731", "E721"]

[tool.hatch.metadata]
allow-direct-references = true

[tool.uv.sources]
scdataloader = { workspace = true }<|MERGE_RESOLUTION|>--- conflicted
+++ resolved
@@ -11,11 +11,7 @@
 keywords = ["scRNAseq", "dataloader", "pytorch", "lamindb", "scPRINT"]
 dependencies = [
     "numpy==1.26.0",
-<<<<<<< HEAD
-    "lamindb[bionty]==1.0.4",
-=======
     "lamindb[bionty]>=1.0.4,<2",
->>>>>>> 940a3d55
     "cellxgene-census>=0.1.0",
     "torch==2.2.0",
     "lightning>=2.0.0",
