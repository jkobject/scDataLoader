from typing import Optional

import numpy as np
from torch import Tensor, long

from .utils import load_genes


class Collator:
    def __init__(
        self,
        organisms: list[str],
        how: str = "all",
        org_to_id: dict[str, int] = None,
        valid_genes: list[str] = [],
        max_len: int = 2000,
        add_zero_genes: int = 0,
        logp1: bool = False,
        norm_to: Optional[float] = None,
        n_bins: int = 0,
        tp_name: Optional[str] = None,
        organism_name: str = "organism_ontology_term_id",
        class_names: list[str] = [],
        genelist: list[str] = [],
    ):
        """
        This class is responsible for collating data for the scPRINT model. It handles the
        organization and preparation of gene expression data from different organisms,
        allowing for various configurations such as maximum gene list length, normalization,
        and selection method for gene expression.

        This Collator should work with scVI's dataloader as well!

        Args:
            organisms (list): List of organisms to be considered for gene expression data.
                it will drop any other organism it sees (might lead to batches of different sizes!)
            how (flag, optional): Method for selecting gene expression. Defaults to "most expr".
                one of ["most expr", "random expr", "all", "some"]:
                "most expr": selects the max_len most expressed genes,
                if less genes are expressed, will sample random unexpressed genes,
                "random expr": uses a random set of max_len expressed genes.
                if less genes are expressed, will sample random unexpressed genes
                "all": uses all genes
                "some": uses only the genes provided through the genelist param
            org_to_id (dict): Dictionary mapping organisms to their respective IDs.
            valid_genes (list, optional): List of genes from the datasets, to be considered. Defaults to [].
                it will drop any other genes from the input expression data (usefull when your model only works on some genes)
            max_len (int, optional): Total number of genes to use (for random expr and most expr). Defaults to 2000.
            n_bins (int, optional): Number of bins for binning the data. Defaults to 0. meaning, no binning of expression.
            add_zero_genes (int, optional): Number of additional unexpressed genes to add to the input data. Defaults to 0.
            logp1 (bool, optional): If True, logp1 normalization is applied. Defaults to False.
            norm_to (float, optional): Rescaling value of the normalization to be applied. Defaults to None.
            organism_name (str, optional): Name of the organism ontology term id. Defaults to "organism_ontology_term_id".
            tp_name (str, optional): Name of the heat diff. Defaults to None.
            class_names (list, optional): List of other classes to be considered. Defaults to [].
            genelist (list, optional): List of genes to be considered. Defaults to [].
                If [] all genes will be considered
        """
        self.organisms = organisms
        self.genedf = load_genes(organisms)
        self.max_len = max_len
        self.n_bins = n_bins
        self.add_zero_genes = add_zero_genes
        self.logp1 = logp1
        self.norm_to = norm_to
        self.how = how
        if self.how == "some":
            assert len(genelist) > 0, "if how is some, genelist must be provided"
        self.organism_name = organism_name
        self.tp_name = tp_name
        self.class_names = class_names
        self.start_idx = {}
        self.accepted_genes = {}
        self.to_subset = {}
        self._setup(org_to_id, valid_genes, genelist)

    def _setup(self, org_to_id=None, valid_genes=[], genelist=[]):
        self.org_to_id = org_to_id
        self.to_subset = {}
        self.accepted_genes = {}
        self.start_idx = {}
        self.organism_ids = (
            set([org_to_id[k] for k in self.organisms])
            if org_to_id is not None
            else set(self.organisms)
        )
        if len(valid_genes) > 0:
            if len(set(valid_genes) - set(self.genedf.index)) > 0:
                print(f"Some valid genes are not in the genedf!!!")
            tot = self.genedf[self.genedf.index.isin(valid_genes)]
        else:
            tot = self.genedf
        for organism in self.organisms:
<<<<<<< HEAD
            ogenedf = self.genedf[self.genedf.organism == organism]
            if len(valid_genes) > 0:
                # if len(set(valid_genes) - set(self.genedf.index)) > 0:
                #     raise ValueError(f"Some valid genes are not in the genedf!!!")
                tot = self.genedf[self.genedf.index.isin(valid_genes)]
            else:
                tot = self.genedf
=======
>>>>>>> 7139d71b
            org = org_to_id[organism] if org_to_id is not None else organism
            self.start_idx.update({org: np.where(tot.organism == organism)[0][0]})

            ogenedf = self.genedf[self.genedf.organism == organism]
            if len(valid_genes) > 0:
                self.accepted_genes.update({org: ogenedf.index.isin(valid_genes)})
            if len(genelist) > 0:
                df = ogenedf[ogenedf.index.isin(valid_genes)]
                self.to_subset.update({org: df.index.isin(genelist)})

    def __call__(self, batch) -> dict[str, Tensor]:
        """
        __call__ applies the collator to a minibatch of data

        Args:
            batch (list[dict[str: array]]): List of dicts of arrays containing gene expression data.
                the first list is for the different samples, the second list is for the different elements with
                elem["X"]: gene expression
                elem["organism_name"]: organism ontology term id
                elem["tp_name"]: heat diff
                elem["class_names.."]: other classes

        Returns:
            list[Tensor]: List of tensors containing the collated data.
        """
        # do count selection
        # get the unseen info and don't add any unseen
        # get the I most expressed genes, add randomly some unexpressed genes that are not unseen
        exprs = []
        total_count = []
        other_classes = []
        gene_locs = []
        tp = []
        dataset = []
        nnz_loc = []
        is_meta = []
        knn_cells = []
        for elem in batch:
            organism_id = elem[self.organism_name]
            if organism_id not in self.organism_ids:
                continue
            if "_storage_idx" in elem:
                dataset.append(elem["_storage_idx"])
            expr = np.array(elem["X"])
            total_count.append(expr.sum())
            if len(self.accepted_genes) > 0:
                expr = expr[self.accepted_genes[organism_id]]
                if "knn_cells" in elem:
                    elem["knn_cells"] = elem["knn_cells"][
                        :, self.accepted_genes[organism_id]
                    ]
            if self.how == "most expr":
                if "knn_cells" in elem:
                    nnz_loc = np.where(expr + elem["knn_cells"].sum(0) > 0)[0]
                    ma = self.max_len if self.max_len < len(nnz_loc) else len(nnz_loc)
                    loc = np.argsort(expr + elem["knn_cells"].mean(0))[-(ma):][::-1]
                else:
                    nnz_loc = np.where(expr > 0)[0]
                    ma = self.max_len if self.max_len < len(nnz_loc) else len(nnz_loc)
                    loc = np.argsort(expr)[-(ma):][::-1]
                # nnz_loc = [1] * 30_000
                # loc = np.argsort(expr)[-(self.max_len) :][::-1]
            elif self.how == "random expr":
                nnz_loc = np.where(expr > 0)[0]
                loc = (
                    nnz_loc[
                        np.random.choice(
                            len(nnz_loc),
                            self.max_len,
                            replace=False,
                            # p=(expr.max() + (expr[nnz_loc])*19) / expr.max(), # 20 at most times more likely to be selected
                        )
                    ]
                    if self.max_len < len(nnz_loc)
                    else nnz_loc
                )
            elif self.how in ["all", "some"]:
                loc = np.arange(len(expr))
            else:
                raise ValueError("how must be either most expr or random expr")
            if (
                (self.add_zero_genes > 0) or (self.max_len > len(nnz_loc))
            ) and self.how not in [
                "all",
                "some",
            ]:
                ma = self.add_zero_genes + (
                    0 if self.max_len < len(nnz_loc) else self.max_len - len(nnz_loc)
                )
                if "knn_cells" in elem:
                    # we complete with genes expressed in the knn
                    # which is not a zero_loc in this context
                    zero_loc = np.argsort(elem["knn_cells"].sum(0))[-ma:][::-1]
                else:
                    zero_loc = np.where(expr == 0)[0]
                    zero_loc = zero_loc[
                        np.random.choice(
                            len(zero_loc),
                            ma,
                            replace=False,
                        )
                    ]
                loc = np.concatenate((loc, zero_loc), axis=None)
            expr = expr[loc]
            if "knn_cells" in elem:
                elem["knn_cells"] = elem["knn_cells"][:, loc]
            if self.how == "some":
                if "knn_cells" in elem:
                    elem["knn_cells"] = elem["knn_cells"][
                        :, self.to_subset[organism_id]
                    ]
                expr = expr[self.to_subset[organism_id]]
                loc = loc[self.to_subset[organism_id]]
            exprs.append(expr)
            if "knn_cells" in elem:
                knn_cells.append(elem["knn_cells"])
            # then we need to add the start_idx to the loc to give it the correct index
            # according to the model
            gene_locs.append(loc + self.start_idx[organism_id])

            if self.tp_name is not None:
                tp.append(elem[self.tp_name])
            else:
                tp.append(0)
            if "is_meta" in elem:
                is_meta.append(elem["is_meta"])
            other_classes.append([elem[i] for i in self.class_names])
        expr = np.array(exprs)
        tp = np.array(tp)
        gene_locs = np.array(gene_locs)
        total_count = np.array(total_count)
        other_classes = np.array(other_classes)
        dataset = np.array(dataset)
        is_meta = np.array(is_meta)
        knn_cells = np.array(knn_cells)
        # normalize counts
        if self.norm_to is not None:
            expr = (expr * self.norm_to) / total_count[:, None]
        if self.logp1:
            expr = np.log2(1 + expr)

        # do binning of counts
        if self.n_bins:
            pass

        ret = {
            "x": Tensor(expr),
            "genes": Tensor(gene_locs).int(),
            "class": Tensor(other_classes).int(),
            "tp": Tensor(tp),
            "depth": Tensor(total_count),
        }
        if len(is_meta) > 0:
            ret.update({"is_meta": Tensor(is_meta).int()})
        if len(knn_cells) > 0:
            ret.update({"knn_cells": Tensor(knn_cells)})
        if len(dataset) > 0:
            ret.update({"dataset": Tensor(dataset).to(long)})
        return ret


#############
#### WIP ####
#############
class GeneformerCollator(Collator):
    def __init__(self, *args, gene_norm_list: list, **kwargs):
        """
        GeneformerCollator to finish

        Args:
            gene_norm_list (list): the normalization of expression through all datasets, per gene.
        """
        super().__init__(*args, **kwargs)
        self.gene_norm_list = gene_norm_list

    def __call__(self, batch):
        super().__call__(batch)
        # normlization per gene

        # tokenize the empty locations


class scGPTCollator(Collator):
    """
    scGPTCollator to finish
    """

    def __call__(self, batch):
        super().__call__(batch)
        # binning

        # tokenize the empty locations


class scPRINTCollator(Collator):
    def __call__(self, batch):
        super().__call__(batch)<|MERGE_RESOLUTION|>--- conflicted
+++ resolved
@@ -91,16 +91,6 @@
         else:
             tot = self.genedf
         for organism in self.organisms:
-<<<<<<< HEAD
-            ogenedf = self.genedf[self.genedf.organism == organism]
-            if len(valid_genes) > 0:
-                # if len(set(valid_genes) - set(self.genedf.index)) > 0:
-                #     raise ValueError(f"Some valid genes are not in the genedf!!!")
-                tot = self.genedf[self.genedf.index.isin(valid_genes)]
-            else:
-                tot = self.genedf
-=======
->>>>>>> 7139d71b
             org = org_to_id[organism] if org_to_id is not None else organism
             self.start_idx.update({org: np.where(tot.organism == organism)[0][0]})
 
