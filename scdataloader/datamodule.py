import os
from typing import Optional, Sequence, Union
import multiprocessing as mp
from concurrent.futures import ProcessPoolExecutor, as_completed
from functools import partial

import lamindb as ln
import lightning as L
import numpy as np
import pandas as pd
from .utils import fileToList, listToFile
import torch
from torch.utils.data import DataLoader, Sampler
from torch.utils.data.sampler import (
    RandomSampler,
    SequentialSampler,
    SubsetRandomSampler,
    WeightedRandomSampler,
)

from .collator import Collator
from .data import Dataset
from .utils import getBiomartTable
import random
from tqdm import tqdm
import time

FILE_DIR = os.path.dirname(os.path.abspath(__file__))


class DataModule(L.LightningDataModule):
    def __init__(
        self,
        collection_name: str,
        clss_to_weight: list = ["organism_ontology_term_id"],
        weight_scaler: int = 10,
        n_samples_per_epoch: int = 2_000_000,
        validation_split: float = 0.2,
        test_split: float = 0,
        gene_embeddings: str = "",
        use_default_col: bool = True,
        gene_position_tolerance: int = 10_000,
        # this is for the mappedCollection
        clss_to_predict: list = ["organism_ontology_term_id"],
        hierarchical_clss: list = [],
        # this is for the collator
        how: str = "random expr",
        organism_name: str = "organism_ontology_term_id",
        max_len: int = 1000,
        add_zero_genes: int = 100,
        replacement: bool = True,
        do_gene_pos: Union[bool, str] = True,
        tp_name: Optional[str] = None,  # "heat_diff"
        assays_to_drop: list = [
            # "EFO:0008853", #patch seq
            # "EFO:0010961", # visium
            "EFO:0030007",  # ATACseq
            # "EFO:0030062", # slide-seq
        ],
        metacell_mode: float = 0.0,
        get_knn_cells: bool = False,
        store_location: str = None,
        force_recompute_indices: bool = False,
        **kwargs,
    ):
        """
        DataModule a pytorch lighting datamodule directly from a lamin Collection.
        it can work with bare pytorch too

        It implements train / val / test dataloaders. the train is weighted random, val is random, test is one to many separated datasets.
        This is where the mappedCollection, dataset, and collator are combined to create the dataloaders.

        Args:
            collection_name (str): The lamindb collection to be used.
            weight_scaler (int, optional): how much more you will see the most present vs less present category.
            n_samples_per_epoch (int, optional): The number of samples to include in the training set for each epoch. Defaults to 2_000_000.
            validation_split (float, optional): The proportion of the dataset to include in the validation split. Defaults to 0.2.
            test_split (float, optional): The proportion of the dataset to include in the test split. Defaults to 0.
                it will use a full dataset and will round to the nearest dataset's cell count.
            gene_embeddings (str, optional): The path to the gene embeddings file. Defaults to "".
                the file must have ensembl_gene_id as index.
                This is used to subset the available genes further to the ones that have embeddings in your model.
            use_default_col (bool, optional): Whether to use the default collator. Defaults to True.
            gene_position_tolerance (int, optional): The tolerance for gene position. Defaults to 10_000.
                any genes within this distance of each other will be considered at the same position.
            clss_to_weight (list, optional): List of labels to weight in the trainer's weighted random sampler. Defaults to [].
            assays_to_drop (list, optional): List of assays to drop from the dataset. Defaults to [].
            do_gene_pos (Union[bool, str], optional): Whether to use gene positions. Defaults to True.
            max_len (int, optional): The maximum length of the input tensor. Defaults to 1000.
            add_zero_genes (int, optional): The number of zero genes to add to the input tensor. Defaults to 100.
            how (str, optional): The method to use for the collator. Defaults to "random expr".
            organism_name (str, optional): The name of the organism. Defaults to "organism_ontology_term_id".
            tp_name (Optional[str], optional): The name of the timepoint. Defaults to None.
            hierarchical_clss (list, optional): List of hierarchical classes. Defaults to [].
            metacell_mode (float, optional): The probability of using metacell mode. Defaults to 0.0.
            clss_to_predict (list, optional): List of classes to predict. Defaults to ["organism_ontology_term_id"].
            get_knn_cells (bool, optional): Whether to get the k-nearest neighbors of each queried cells. Defaults to False.
            store_location (str, optional): The location to store the sampler indices. Defaults to None.
            force_recompute_indices (bool, optional): Whether to force recompute the sampler indices. Defaults to False.
            **kwargs: Additional keyword arguments passed to the pytorch DataLoader.
            see @file data.py and @file collator.py for more details about some of the parameters
        """
        if "organism_ontology_term_id" not in clss_to_predict:
            raise ValueError(
                "need 'organism_ontology_term_id' in the set of classes at least"
            )
        mdataset = Dataset(
            ln.Collection.filter(name=collection_name, is_latest=True).first(),
            clss_to_predict=clss_to_predict,
            hierarchical_clss=hierarchical_clss,
            metacell_mode=metacell_mode,
            get_knn_cells=get_knn_cells,
            store_location=store_location,
            force_recompute_indices=force_recompute_indices,
        )
        # and location
        self.metacell_mode = bool(metacell_mode)
        self.gene_pos = None
        self.collection_name = collection_name
        if do_gene_pos:
            if type(do_gene_pos) is str:
                print("seeing a string: loading gene positions as biomart parquet file")
                biomart = pd.read_parquet(do_gene_pos)
            else:
                # and annotations
                if mdataset.organisms != ["NCBITaxon:9606"]:
                    raise ValueError(
                        "need to provide your own table as this automated function only works for humans for now"
                    )
                biomart = getBiomartTable(
                    attributes=["start_position", "chromosome_name"],
                    useCache=True,
                ).set_index("ensembl_gene_id")
                biomart = biomart.loc[~biomart.index.duplicated(keep="first")]
                biomart = biomart.sort_values(by=["chromosome_name", "start_position"])
                c = []
                i = 0
                prev_position = -100000
                prev_chromosome = None
                for _, r in biomart.iterrows():
                    if (
                        r["chromosome_name"] != prev_chromosome
                        or r["start_position"] - prev_position > gene_position_tolerance
                    ):
                        i += 1
                    c.append(i)
                    prev_position = r["start_position"]
                    prev_chromosome = r["chromosome_name"]
                print(f"reduced the size to {len(set(c)) / len(biomart)}")
                biomart["pos"] = c
            mdataset.genedf = mdataset.genedf.join(biomart, how="inner")
            self.gene_pos = mdataset.genedf["pos"].astype(int).tolist()
        if gene_embeddings != "":
            mdataset.genedf = mdataset.genedf.join(
                pd.read_parquet(gene_embeddings).loc[:, :2], how="inner"
            )
            if do_gene_pos:
                self.gene_pos = mdataset.genedf["pos"].tolist()
        self.classes = {k: len(v) for k, v in mdataset.class_topred.items()}
        # we might want not to order the genes by expression (or do it?)
        # we might want to not introduce zeros and
        if use_default_col:
            kwargs["collate_fn"] = Collator(
                organisms=mdataset.organisms,
                how=how,
                valid_genes=mdataset.genedf.index.tolist(),
                max_len=max_len,
                add_zero_genes=add_zero_genes,
                org_to_id=mdataset.encoder[organism_name],
                tp_name=tp_name,
                organism_name=organism_name,
                class_names=clss_to_predict,
            )
        self.validation_split = validation_split
        self.test_split = test_split
        self.dataset = mdataset
        self.replacement = replacement
        self.kwargs = kwargs
        if "sampler" in self.kwargs:
            self.kwargs.pop("sampler")
        self.assays_to_drop = assays_to_drop
        self.n_samples = len(mdataset)
        self.weight_scaler = weight_scaler
        self.n_samples_per_epoch = n_samples_per_epoch
        self.clss_to_weight = clss_to_weight
        self.train_weights = None
        self.train_labels = None
        self.store_location = store_location
        self.nnz = None
        self.test_datasets = []
        self.force_recompute_indices = force_recompute_indices
        self.test_idx = []
        super().__init__()
        print("finished init")

    def __repr__(self):
        return (
            f"DataLoader(\n"
            f"\twith a dataset=({self.dataset.__repr__()}\n)\n"
            f"\tvalidation_split={self.validation_split},\n"
            f"\ttest_split={self.test_split},\n"
            f"\tn_samples={self.n_samples},\n"
            f"\tweight_scaler={self.weight_scaler},\n"
            f"\tn_samples_per_epoch={self.n_samples_per_epoch},\n"
            f"\tassays_to_drop={self.assays_to_drop},\n"
            f"\tnum_datasets={len(self.dataset.mapped_dataset.storages)},\n"
            f"\ttest datasets={str(self.test_datasets)},\n"
            f"perc test: {str(len(self.test_idx) / self.n_samples)},\n"
            f"\tclss_to_weight={self.clss_to_weight}\n"
            + ("\twith train_dataset size of=(" + str(len(self.idx_full)) + ")\n)")
            if self.idx_full is not None
            else ")"
        )

    @property
    def decoders(self):
        """
        decoders the decoders for any labels that would have been encoded

        Returns:
            dict[str, dict[int, str]]
        """
        decoders = {}
        for k, v in self.dataset.encoder.items():
            decoders[k] = {va: ke for ke, va in v.items()}
        return decoders

    @property
    def labels_hierarchy(self):
        """
        labels_hierarchy the hierarchy of labels for any cls that would have a hierarchy

        Returns:
            dict[str, dict[str, str]]
        """
        labels_hierarchy = {}
        for k, dic in self.dataset.labels_groupings.items():
            rdic = {}
            for sk, v in dic.items():
                rdic[self.dataset.encoder[k][sk]] = [
                    self.dataset.encoder[k][i] for i in list(v)
                ]
            labels_hierarchy[k] = rdic
        return labels_hierarchy

    @property
    def genes(self):
        """
        genes the genes used in this datamodule

        Returns:
            list
        """
        return self.dataset.genedf.index.tolist()

    @genes.setter
    def genes(self, genes):
        self.dataset.genedf = self.dataset.genedf.loc[genes]
        self.kwargs["collate_fn"].genes = genes
        self.kwargs["collate_fn"]._setup(
            genedf=self.dataset.genedf,
            org_to_id=self.kwargs["collate_fn"].org_to_id,
            valid_genes=genes,
        )

    @property
    def encoders(self):
        return self.dataset.encoder

    @encoders.setter
    def encoders(self, encoders):
        self.dataset.encoder = encoders
        self.kwargs["collate_fn"].org_to_id = encoders[
            self.kwargs["collate_fn"].organism_name
        ]
        self.kwargs["collate_fn"]._setup(
            org_to_id=self.kwargs["collate_fn"].org_to_id,
            valid_genes=self.genes,
        )

    @property
    def organisms(self):
        return self.dataset.organisms

    @organisms.setter
    def organisms(self, organisms):
        self.dataset.organisms = organisms
        self.kwargs["collate_fn"].organisms = organisms
        self.kwargs["collate_fn"]._setup(
            org_to_id=self.kwargs["collate_fn"].org_to_id,
            valid_genes=self.genes,
        )

    @property
    def num_datasets(self):
        return len(self.dataset.mapped_dataset.storages)

    def setup(self, stage=None):
        """
        setup method is used to prepare the data for the training, validation, and test sets.
        It shuffles the data, calculates weights for each set, and creates samplers for each set.

        Args:
            stage (str, optional): The stage of the model training process.
            It can be either 'fit' or 'test'. Defaults to None.
        """
        SCALE = 10
        print("setting up the datamodule")
        start_time = time.time()
        if (
            self.store_location is None
            or not os.path.exists(
                os.path.join(self.store_location, "train_weights.npy")
            )
            or self.force_recompute_indices
        ):
            if "nnz" in self.clss_to_weight and self.weight_scaler > 0:
                self.nnz = self.dataset.mapped_dataset.get_merged_labels(
                    "nnz", is_cat=False
                )
                self.clss_to_weight.remove("nnz")
                (
                    (self.nnz.max() / SCALE)
                    / ((1 + self.nnz - self.nnz.min()) + (self.nnz.max() / SCALE))
                ).min()
            if len(self.clss_to_weight) > 0 and self.weight_scaler > 0:
                weights, labels = self.dataset.get_label_weights(
                    self.clss_to_weight,
                    scaler=self.weight_scaler,
                    return_categories=True,
                )
            else:
                weights = np.ones(1)
                labels = np.zeros(self.n_samples, dtype=int)
            if isinstance(self.validation_split, int):
                len_valid = self.validation_split
            else:
                len_valid = int(self.n_samples * self.validation_split)
            if isinstance(self.test_split, int):
                len_test = self.test_split
            else:
                len_test = int(self.n_samples * self.test_split)
            assert (
                len_test + len_valid < self.n_samples
            ), "test set + valid set size is configured to be larger than entire dataset."

            idx_full = []
            if len(self.assays_to_drop) > 0:
                badloc = np.isin(
                    self.dataset.mapped_dataset.get_merged_labels(
                        "assay_ontology_term_id"
                    ),
                    self.assays_to_drop,
                )
                idx_full = np.arange(len(labels))[~badloc]
            else:
                idx_full = np.arange(self.n_samples)
            if len_test > 0:
                # this way we work on some never seen datasets
                # keeping at least one
                len_test = (
                    len_test
                    if len_test > self.dataset.mapped_dataset.n_obs_list[0]
                    else self.dataset.mapped_dataset.n_obs_list[0]
                )
                cs = 0
                d_size = list(enumerate(self.dataset.mapped_dataset.n_obs_list))
                random.Random(42).shuffle(d_size)  # always same order
                for i, c in d_size:
                    if cs + c > len_test:
                        break
                    else:
                        self.test_datasets.append(
                            self.dataset.mapped_dataset.path_list[i].path
                        )
                        cs += c
                len_test = cs
                self.test_idx = idx_full[:len_test]
                idx_full = idx_full[len_test:]
            else:
                self.test_idx = None

            np.random.shuffle(idx_full)
            if len_valid > 0:
                self.valid_idx = idx_full[:len_valid].copy()
                # store it for later
                idx_full = idx_full[len_valid:]
            else:
                self.valid_idx = None
            weights = np.concatenate([weights, np.zeros(1)])
            labels[~np.isin(np.arange(self.n_samples), idx_full)] = len(weights) - 1
            # some labels will now not exist anymore as replaced by len(weights) - 1.
            # this means that the associated weights should be 0.
            # by doing np.bincount(labels)*weights this will be taken into account
            self.train_weights = weights
            self.train_labels = labels
            self.idx_full = idx_full
        if self.store_location is not None:
            if (
                not os.path.exists(
                    os.path.join(self.store_location, "train_weights.npy")
                )
                or self.force_recompute_indices
            ):
                os.makedirs(self.store_location, exist_ok=True)
                if self.nnz is not None:
                    np.save(os.path.join(self.store_location, "nnz.npy"), self.nnz)
                np.save(
                    os.path.join(self.store_location, "train_weights.npy"),
                    self.train_weights,
                )
                np.save(
                    os.path.join(self.store_location, "train_labels.npy"),
                    self.train_labels,
                )
                np.save(
                    os.path.join(self.store_location, "idx_full.npy"), self.idx_full
                )
                if self.test_idx is not None:
                    np.save(
                        os.path.join(self.store_location, "test_idx.npy"), self.test_idx
                    )
                if self.valid_idx is not None:
                    np.save(
                        os.path.join(self.store_location, "valid_idx.npy"),
                        self.valid_idx,
                    )
                listToFile(
                    self.test_datasets,
                    os.path.join(self.store_location, "test_datasets.txt"),
                )
            else:
                self.nnz = (
                    np.load(os.path.join(self.store_location, "nnz.npy"), mmap_mode="r")
                    if os.path.exists(os.path.join(self.store_location, "nnz.npy"))
                    else None
                )
                self.train_weights = np.load(
                    os.path.join(self.store_location, "train_weights.npy")
                )
                self.train_labels = np.load(
                    os.path.join(self.store_location, "train_labels.npy")
                )
                self.idx_full = np.load(
                    os.path.join(self.store_location, "idx_full.npy"), mmap_mode="r"
                )
                self.test_idx = (
                    np.load(os.path.join(self.store_location, "test_idx.npy"))
                    if os.path.exists(os.path.join(self.store_location, "test_idx.npy"))
                    else None
                )
                self.valid_idx = (
                    np.load(os.path.join(self.store_location, "valid_idx.npy"))
                    if os.path.exists(
                        os.path.join(self.store_location, "valid_idx.npy")
                    )
                    else None
                )
                self.test_datasets = fileToList(
                    os.path.join(self.store_location, "test_datasets.txt")
                )
                print("loaded from store")
        print(f"done setup, took {time.time() - start_time:.2f} seconds")
        return self.test_datasets

    def train_dataloader(self, **kwargs):
        if len(self.clss_to_weight) > 0 and self.weight_scaler > 0:
            try:
                print("Setting up the parallel train sampler...")

                # Get number of workers from kwargs, environment variable, or use a reasonable default
                n_workers = kwargs.pop("sampler_workers", None)

                # Let the sampler auto-determine chunk size
                chunk_size = kwargs.pop("sampler_chunk_size", None)

                # Create the optimized parallel sampler
                print(f"Using {n_workers} workers for class indexing")
                train_sampler = LabelWeightedSampler(
                    label_weights=self.train_weights,
                    labels=self.train_labels,
                    num_samples=int(self.n_samples_per_epoch),
                    element_weights=self.nnz,
                    replacement=self.replacement,
                    n_workers=n_workers,
                    chunk_size=chunk_size,
                    store_location=self.store_location,
                    force_recompute_indices=self.force_recompute_indices,
                )
            except ValueError as e:
                raise ValueError(str(e) + " Have you run `datamodule.setup()`?")
        else:
            train_sampler = SubsetRandomSampler(self.idx_full)
        current_loader_kwargs = kwargs.copy()
        current_loader_kwargs.update(self.kwargs)
        return DataLoader(
            self.dataset,
            sampler=train_sampler,
            **current_loader_kwargs,
        )

    def val_dataloader(self):
        return (
            DataLoader(
                self.dataset,
                sampler=SubsetRandomSampler(self.valid_idx),
                **self.kwargs,
            )
            if self.valid_idx is not None
            else None
        )

    def test_dataloader(self):
        return (
            DataLoader(
                self.dataset, sampler=SequentialSampler(self.test_idx), **self.kwargs
            )
            if self.test_idx is not None
            else None
        )

    def predict_dataloader(self):
        return DataLoader(
            self.dataset,
            sampler=SubsetRandomSampler(self.idx_full),
            **self.kwargs,
        )


class LabelWeightedSampler(Sampler[int]):
    """
    A weighted random sampler that samples from a dataset with respect t o both class weights and element weights.

    This sampler is designed to handle very large datasets efficiently, with optimizations for:
    1. Parallel building of class indices
    2. Chunked processing for large arrays
    3. Efficient memory management
    4. Proper handling of replacement and non-replacement sampling
    """

    label_weights: torch.Tensor
    klass_indices: dict[int, torch.Tensor]
    num_samples: int
    element_weights: Optional[torch.Tensor]
    replacement: bool

    def __init__(
        self,
        label_weights: Sequence[float],
        labels: np.ndarray,
        num_samples: int,
        replacement: bool = True,
        element_weights: Optional[Sequence[float]] = None,
        n_workers: int = None,
        chunk_size: int = None,  # Process 10M elements per chunk
        store_location: str = None,
        force_recompute_indices: bool = False,
    ) -> None:
        """
        Initialize the sampler with parallel processing for large datasets.

        Args:
            label_weights: Weights for each class (length = number of classes)
            labels: Class label for each dataset element (length = dataset size)
            num_samples: Number of samples to draw
            replacement: Whether to sample with replacement
            element_weights: Optional weights for each element within classes
            n_workers: Number of parallel workers to use (default: number of CPUs-1)
            chunk_size: Size of chunks to process in parallel (default: 10M elements)
        """
        print("Initializing optimized parallel weighted sampler...")
        super(LabelWeightedSampler, self).__init__(None)

        # Compute label weights (incorporating class frequencies)
        # Directly use labels as numpy array without conversion
        label_weights = np.asarray(label_weights) * np.bincount(labels)
        self.label_weights = torch.as_tensor(
            label_weights, dtype=torch.float32
        ).share_memory_()

        # Store element weights if provided
        if element_weights is not None:
            self.element_weights = torch.as_tensor(
                element_weights, dtype=torch.float32
            ).share_memory_()
        else:
            self.element_weights = None

        self.replacement = replacement
        self.num_samples = num_samples
        if (
            store_location is None
            or not os.path.exists(os.path.join(store_location, "klass_indices.pt"))
            or force_recompute_indices
        ):
            # Set number of workers (default to CPU count - 1, but at least 1)
            if n_workers is None:
                # Check if running on SLURM
                n_workers = min(20, max(1, mp.cpu_count() - 1))
                if "SLURM_CPUS_PER_TASK" in os.environ:
                    n_workers = min(
                        20, max(1, int(os.environ["SLURM_CPUS_PER_TASK"]) - 1)
                    )

            # Try to auto-determine optimal chunk size based on memory
            if chunk_size is None:
                try:
                    import psutil

                    # Check if running on SLURM
                    available_memory = psutil.virtual_memory().available
                    for name in [
                        "SLURM_MEM_PER_NODE",
                        "SLURM_MEM_PER_CPU",
                        "SLURM_MEM_PER_GPU",
                        "SLURM_MEM_PER_TASK",
                    ]:
                        if name in os.environ:
                            available_memory = (
                                int(os.environ[name]) * 1024 * 1024
                            )  # Convert MB to bytes
                            break

                    # Use at most 50% of available memory across all workers
                    memory_per_worker = 0.5 * available_memory / n_workers
                    # Rough estimate: each label takes 4 bytes, each index 8 bytes
                    bytes_per_element = 12
                    chunk_size = min(
                        max(100_000, int(memory_per_worker / bytes_per_element / 3)),
                        2_000_000,
                    )
                    print(f"Auto-determined chunk size: {chunk_size:,} elements")
                except (ImportError, KeyError):
                    chunk_size = 2_000_000
                    print(f"Using default chunk size: {chunk_size:,} elements")

            # Parallelize the class indices building
            print(f"Building class indices in parallel with {n_workers} workers...")
            klass_indices = self._build_class_indices_parallel(
                labels, chunk_size, n_workers
            )

            # Convert klass_indices to a single tensor and offset vector
            all_indices = []
            offsets = []
            current_offset = 0

            # Sort keys to ensure consistent ordering
            keys = klass_indices.keys()

            # Build concatenated tensor and track offsets
            for i in range(max(keys) + 1):
                offsets.append(current_offset)
                if i in keys:
                    indices = klass_indices[i]
                    all_indices.append(indices)
                    current_offset += len(indices)

            # Convert to tensors
            self.klass_indices = torch.cat(all_indices).to(torch.int32).share_memory_()
            self.klass_offsets = torch.tensor(offsets, dtype=torch.long).share_memory_()
        if store_location is not None:
            store_path = os.path.join(store_location, "klass_indices.pt")
            if os.path.exists(store_path) and not force_recompute_indices:
                self.klass_indices = torch.load(store_path).share_memory_()
                self.klass_offsets = torch.load(
                    store_path.replace(".pt", "_offsets.pt")
                ).share_memory_()
                print(f"Loaded sampler indices from {store_path}")
            else:
                torch.save(self.klass_indices, store_path)
                torch.save(self.klass_offsets, store_path.replace(".pt", "_offsets.pt"))
                print(f"Saved sampler indices to {store_path}")
        print(f"Done initializing sampler with {len(self.klass_offsets)} classes")

    def __iter__(self):
        # Sample classes according to their weights
        print("sampling a new batch of size", self.num_samples)

        sample_labels = torch.multinomial(
            self.label_weights,
            num_samples=self.num_samples,
            replacement=True,
        )
        # Get counts of each class in sample_labels
        unique_samples, sample_counts = torch.unique(sample_labels, return_counts=True)

        # Initialize result tensor
        result_indices_list = []  # Changed name to avoid conflict if you had result_indices elsewhere

        # Process only the classes that were actually sampled
        for i, (label, count) in tqdm(
            enumerate(zip(unique_samples.tolist(), sample_counts.tolist())),
            total=len(unique_samples),
            desc="Processing classes in sampler",
        ):
            klass_index = self.klass_indices[
                self.klass_offsets[label] : self.klass_offsets[label + 1]
            ]

            if klass_index.numel() == 0:
                continue

            # Sample elements from this class
            if self.element_weights is not None:
                # This is a critical point for memory
                current_element_weights_slice = self.element_weights[klass_index]

                if self.replacement:
                    right_inds = torch.multinomial(
                        current_element_weights_slice,
                        num_samples=count,
                        replacement=True,
                    )
                else:
                    num_to_sample = min(count, len(klass_index))
                    right_inds = torch.multinomial(
                        current_element_weights_slice,
                        num_samples=num_to_sample,
                        replacement=False,
                    )
            elif self.replacement:
                right_inds = torch.randint(len(klass_index), size=(count,))
            else:
                num_to_sample = min(count, len(klass_index))
                right_inds = torch.randperm(len(klass_index))[:num_to_sample]

            # Get actual indices
            sampled_indices = klass_index[right_inds]
            result_indices_list.append(sampled_indices)

        # Combine all indices
        if result_indices_list:  # Check if the list is not empty
            final_result_indices = torch.cat(
                result_indices_list
            )  # Use the list with the appended new name

            # Shuffle the combined indices
            shuffled_indices = final_result_indices[
                torch.randperm(len(final_result_indices))
            ]
            self.num_samples = len(shuffled_indices)
            yield from shuffled_indices.tolist()
        else:
            self.num_samples = 0
            yield from iter([])

    def __len__(self):
        return self.num_samples

    def _merge_chunk_results(self, results_list):
        """Merge results from multiple chunks into a single dictionary.

        Args:
            results_list: list of dictionaries mapping class labels to index arrays

        Returns:
            merged dictionary with PyTorch tensors
        """
        merged = {}

        # Collect all labels across all chunks
        all_labels = set()
        for chunk_result in results_list:
            all_labels.update(chunk_result.keys())

        # For each unique label
        for label in all_labels:
            # Collect indices from all chunks where this label appears
            indices_lists = [
                chunk_result[label]
                for chunk_result in results_list
                if label in chunk_result
            ]

            if indices_lists:
                # Concatenate all indices for this label
                merged[label] = torch.tensor(
                    np.concatenate(indices_lists), dtype=torch.long
                )
            else:
                merged[label] = torch.tensor([], dtype=torch.long)

        return merged

    def _build_class_indices_parallel(self, labels, chunk_size, n_workers=None):
        """Build class indices in parallel across multiple workers.

        Args:
            labels: array of class labels
            n_workers: number of parallel workers
            chunk_size: size of chunks to process

        Returns:
            dictionary mapping class labels to tensors of indices
        """
        n = len(labels)
        results = []
        # Create chunks of the labels array with proper sizing
        n_chunks = (n + chunk_size - 1) // chunk_size  # Ceiling division
        print(f"Processing {n:,} elements in {n_chunks} chunks...")

        # Process in chunks to limit memory usage
<<<<<<< HEAD
        with ProcessPoolExecutor(max_workers=n_workers,mp_context=mp.get_context("spawn")) as executor:
=======
        with ProcessPoolExecutor(
            max_workers=n_workers, mp_context=mp.get_context("spawn")
        ) as executor:
>>>>>>> 1060839b
            # Submit chunks for processing
            futures = []
            for i in range(n_chunks):
                start_idx = i * chunk_size
                end_idx = min((i + 1) * chunk_size, n)
                # We pass only chunk boundaries, not the data itself
                # This avoids unnecessary copies during process creation
                futures.append(
                    executor.submit(
                        self._process_chunk_with_slice,
                        (start_idx, end_idx, labels),
                    )
                )

            # Collect results as they complete with progress reporting
            for future in tqdm(
                as_completed(futures), total=len(futures), desc="Processing chunks"
            ):
                results.append(future.result())

        # Merge results from all chunks
        print("Merging results from all chunks...")
        merged_results = self._merge_chunk_results(results)

        return merged_results

    def _process_chunk_with_slice(self, slice_info):
        """Process a slice of the labels array by indices.

        Args:
            slice_info: tuple of (start_idx, end_idx, labels_array) where
                       start_idx and end_idx define the slice to process

        Returns:
            dict mapping class labels to arrays of indices
        """
        start_idx, end_idx, labels_array = slice_info

        # We're processing a slice of the original array
        labels_slice = labels_array[start_idx:end_idx]
        chunk_indices = {}

        # Create a direct map of indices
        indices = np.arange(start_idx, end_idx)

        # Get unique labels in this slice for more efficient processing
        unique_labels = np.unique(labels_slice)
        # For each valid label, find its indices
        for label in unique_labels:
            # Find positions where this label appears (using direct boolean indexing)
            label_mask = labels_slice == label
            chunk_indices[int(label)] = indices[label_mask]
        
        return chunk_indices<|MERGE_RESOLUTION|>--- conflicted
+++ resolved
@@ -801,13 +801,9 @@
         print(f"Processing {n:,} elements in {n_chunks} chunks...")
 
         # Process in chunks to limit memory usage
-<<<<<<< HEAD
-        with ProcessPoolExecutor(max_workers=n_workers,mp_context=mp.get_context("spawn")) as executor:
-=======
         with ProcessPoolExecutor(
             max_workers=n_workers, mp_context=mp.get_context("spawn")
         ) as executor:
->>>>>>> 1060839b
             # Submit chunks for processing
             futures = []
             for i in range(n_chunks):
