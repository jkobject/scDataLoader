from __future__ import annotations

from collections import Counter
from functools import reduce
from typing import TYPE_CHECKING, Literal

import numpy as np
import pandas as pd
from lamindb.core.storage._anndata_accessor import (
    ArrayType,
    ArrayTypes,
    GroupType,
    GroupTypes,
    StorageType,
    _safer_read_index,
    get_spec,
    registry,
)
from lamindb_setup.core.upath import UPath

if TYPE_CHECKING:
    from lamindb_setup.core.types import UPathStr


class _Connect:
    def __init__(self, storage):
        if isinstance(storage, UPath):
            self.conn, self.store = registry.open("h5py", storage)
            self.to_close = True
        else:
            self.conn, self.store = None, storage
            self.to_close = False

    def __enter__(self):
        return self.store

    def __exit__(self, exc_type, exc_val, exc_tb):
        self.close()

    def close(self):
        if not self.to_close:
            return
        if hasattr(self.store, "close"):
            self.store.close()
        if hasattr(self.conn, "close"):
            self.conn.close()


<<<<<<< HEAD
def mapped(
    self,
    layers_keys: str | list[str] | None = None,
    obs_keys: str | list[str] | None = None,
    obsm_keys: str | list[str] | None = None,
    obs_filter: dict[str, str | tuple[str, ...]] | None = None,
    join: Literal["inner", "outer"] | None = "inner",
    encode_labels: bool | list[str] = True,
    unknown_label: str | dict[str, str] | None = None,
    cache_categories: bool = True,
    parallel: bool = False,
    dtype: str | None = None,
    stream: bool = False,
    metacell_mode: float = 0.0,
    meta_assays: list[str] = ["EFO:0022857", "EFO:0010961"],
) -> MappedCollection:
    path_list = []
    if self._state.adding:
        artifacts = self._artifacts
        print("The collection isn't saved, consider calling `.save()`")
    else:
        artifacts = self.ordered_artifacts.all()
    for artifact in artifacts:
        if artifact.suffix not in {".h5ad", ".zarr"}:
            print(f"Ignoring artifact with suffix {artifact.suffix}")
            continue
        elif not stream:
            path_list.append(artifact.cache())
        else:
            path_list.append(artifact.path)
    ds = MappedCollection(
        path_list,
        layers_keys,
        obs_keys,
        obsm_keys,
        obs_filter,
        join,
        encode_labels,
        unknown_label,
        cache_categories,
        parallel,
        dtype,
        metacell_mode,
        meta_assays,
    )
    # track only if successful
    return ds


=======
>>>>>>> 940a3d55
_decode = np.frompyfunc(lambda x: x.decode("utf-8"), 1, 1)


class MappedCollection:
    """Map-style collection for use in data loaders.

    This class virtually concatenates `AnnData` arrays as a `pytorch map-style dataset
    <https://pytorch.org/docs/stable/data.html#map-style-datasets>`__.

    If your `AnnData` collection is in the cloud, move them into a local cache
    first for faster access.

    `__getitem__` of the `MappedCollection` object takes a single integer index
    and returns a dictionary with the observation data sample for this index from
    the `AnnData` objects in `path_list`. The dictionary has keys for `layers_keys`
    (`.X` is in `"X"`), `obs_keys`, `obsm_keys` (under `f"obsm_{key}"`) and also `"_store_idx"`
    for the index of the `AnnData` object containing this observation sample.

    .. note::

        For a guide, see :doc:`docs:scrna-mappedcollection`.

        For more convenient use within :class:`~lamindb.core.MappedCollection`,
        see :meth:`~lamindb.Collection.mapped`.

        This currently only works for collections of `AnnData` objects.

        The implementation was influenced by the `SCimilarity
        <https://github.com/Genentech/scimilarity>`__ data loader.


    Args:
        path_list: A list of paths to `AnnData` objects stored in `.h5ad` or `.zarr` formats.
        layers_keys: Keys from the ``.layers`` slot. ``layers_keys=None`` or ``"X"`` in the list
            retrieves ``.X``.
        obsm_keys: Keys from the ``.obsm`` slots.
        obs_keys: Keys from the ``.obs`` slots.
<<<<<<< HEAD
        obs_filter: Select only observations with these values for the given obs columns.
            Should be a dictionary with obs column names as keys
            and filtering values (a string or a tuple of strings) as values.
=======
        obs_filter: Select only observations with these values for the given obs column.
            Should be a dictionary with an obs column name as the key
            and filtering values (a string or a tuple of strings) as the value.
>>>>>>> 940a3d55
        join: `"inner"` or `"outer"` virtual joins. If ``None`` is passed,
            does not join.
        encode_labels: Encode labels into integers.
            Can be a list with elements from ``obs_keys``.
        unknown_label: Encode this label to -1.
            Can be a dictionary with keys from ``obs_keys`` if ``encode_labels=True``
            or from ``encode_labels`` if it is a list.
        cache_categories: Enable caching categories of ``obs_keys`` for faster access.
        parallel: Enable sampling with multiple processes.
        dtype: Convert numpy arrays from ``.X``, ``.layers`` and ``.obsm``
        meta_assays: Assays to check for metacells.
        metacell_mode: Mode for metacells.
    """

    def __init__(
        self,
        path_list: list[UPathStr],
        layers_keys: str | list[str] | None = None,
        obs_keys: str | list[str] | None = None,
        obsm_keys: str | list[str] | None = None,
        obs_filter: dict[str, str | tuple[str, ...]] | None = None,
        join: Literal["inner", "outer"] | None = "inner",
        encode_labels: bool | list[str] = True,
        unknown_label: str | dict[str, str] | None = None,
        cache_categories: bool = True,
        parallel: bool = False,
        dtype: str | None = None,
        metacell_mode: float = 0.0,
        meta_assays: list[str] = ["EFO:0022857", "EFO:0010961"],
    ):
        if join not in {None, "inner", "outer"}:  # pragma: nocover
            raise ValueError(
                f"join must be one of None, 'inner, or 'outer' but was {type(join)}"
            )

        self.filtered = obs_filter is not None
        if self.filtered and not isinstance(obs_filter, dict):
<<<<<<< HEAD
            print(
                "Passing a tuple to `obs_filter` is deprecated, use a dictionary"
            )
=======
            print("Passing a tuple to `obs_filter` is deprecated, use a dictionary")
>>>>>>> 940a3d55
            obs_filter = {obs_filter[0]: obs_filter[1]}

        if layers_keys is None:
            self.layers_keys = ["X"]
        else:
            self.layers_keys = (
                [layers_keys] if isinstance(layers_keys, str) else layers_keys
            )

        obsm_keys = [obsm_keys] if isinstance(obsm_keys, str) else obsm_keys
        self.obsm_keys = obsm_keys

        obs_keys = [obs_keys] if isinstance(obs_keys, str) else obs_keys
        self.obs_keys = obs_keys

        if isinstance(encode_labels, list):
            if len(encode_labels) == 0:
                encode_labels = False
            elif obs_keys is None or not all(
                enc_label in obs_keys for enc_label in encode_labels
            ):
                raise ValueError(
                    "All elements of `encode_labels` should be in `obs_keys`."
                )
        else:
            if encode_labels:
                encode_labels = obs_keys if obs_keys is not None else False
        self.encode_labels = encode_labels

        if encode_labels and isinstance(unknown_label, dict):
            if not all(unkey in encode_labels for unkey in unknown_label):  # type: ignore
                raise ValueError(
                    "All keys of `unknown_label` should be in `encode_labels` and `obs_keys`."
                )
        self.unknown_label = unknown_label

        self.storages = []  # type: ignore
        self.conns = []  # type: ignore
        self.parallel = parallel
        self.metacell_mode = metacell_mode
        self.path_list = path_list
        self.meta_assays = meta_assays
        self._make_connections(path_list, parallel)

        self._cache_cats: dict = {}
        if self.obs_keys is not None:
            if cache_categories:
                self._cache_categories(self.obs_keys)
            self.encoders: dict = {}
            if self.encode_labels:
                self._make_encoders(self.encode_labels)  # type: ignore

        self.n_obs_list = []
        self.indices_list = []
        for i, storage in enumerate(self.storages):
            with _Connect(storage) as store:
                X = store["X"]
                store_path = self.path_list[i]
                self._check_csc_raise_error(X, "X", store_path)
                if self.filtered:
                    indices_storage_mask = None
                    for obs_filter_key, obs_filter_values in obs_filter.items():
                        obs_filter_mask = np.isin(
                            self._get_labels(store, obs_filter_key), obs_filter_values
                        )
                        if indices_storage_mask is None:
                            indices_storage_mask = obs_filter_mask
                        else:
                            indices_storage_mask &= obs_filter_mask
                    indices_storage = np.where(indices_storage_mask)[0]
                    n_obs_storage = len(indices_storage)
                else:
                    if isinstance(X, ArrayTypes):  # type: ignore
                        n_obs_storage = X.shape[0]
                    else:
                        n_obs_storage = X.attrs["shape"][0]
                    indices_storage = np.arange(n_obs_storage)
                self.n_obs_list.append(n_obs_storage)
                self.indices_list.append(indices_storage)
                for layer_key in self.layers_keys:
                    if layer_key == "X":
                        continue
                    self._check_csc_raise_error(
                        store["layers"][layer_key],
                        f"layers/{layer_key}",
                        store_path,
                    )
                if self.obsm_keys is not None:
                    for obsm_key in self.obsm_keys:
                        self._check_csc_raise_error(
                            store["obsm"][obsm_key],
                            f"obsm/{obsm_key}",
                            store_path,
                        )
        self.n_obs = sum(self.n_obs_list)

        self.indices = np.hstack(self.indices_list)
        self.storage_idx = np.repeat(np.arange(len(self.storages)), self.n_obs_list)

        self.join_vars: Literal["inner", "outer"] | None = join
        self.var_indices: list | None = None
        self.var_joint: pd.Index | None = None
        self.n_vars_list: list | None = None
        self.var_list: list | None = None
        self.n_vars: int | None = None
        if self.join_vars is not None:
            self._make_join_vars()
            self.n_vars = len(self.var_joint)

        self._dtype = dtype
        self._closed = False

    def _make_connections(self, path_list: list, parallel: bool):
        for path in path_list:
            path = UPath(path)
            if path.exists() and path.is_file():  # type: ignore
                if parallel:
                    conn, storage = None, path
                else:
                    conn, storage = registry.open("h5py", path)
            else:
                conn, storage = registry.open("zarr", path)
            self.conns.append(conn)
            self.storages.append(storage)

    def _cache_categories(self, obs_keys: list):
        self._cache_cats = {}
        for label in obs_keys:
            self._cache_cats[label] = []
            for storage in self.storages:
                with _Connect(storage) as store:
                    cats = self._get_categories(store, label)
                    if cats is not None:
                        cats = (
                            _decode(cats) if isinstance(cats[0], bytes) else cats[...]
                        )
                    self._cache_cats[label].append(cats)

    def _make_encoders(self, encode_labels: list):
        for label in encode_labels:
            cats = self.get_merged_categories(label)
            encoder = {}
            if isinstance(self.unknown_label, dict):
                unknown_label = self.unknown_label.get(label, None)
            else:
                unknown_label = self.unknown_label
            if unknown_label is not None and unknown_label in cats:
                cats.remove(unknown_label)
                encoder[unknown_label] = -1
            encoder.update({cat: i for i, cat in enumerate(cats)})
            self.encoders[label] = encoder

    def _read_vars(self):
        self.var_list = []
        self.n_vars_list = []
        for storage in self.storages:
            with _Connect(storage) as store:
                vars = _safer_read_index(store["var"])
                self.var_list.append(vars)
                self.n_vars_list.append(len(vars))

    def _make_join_vars(self):
        if self.var_list is None:
            self._read_vars()
        vars_eq = all(self.var_list[0].equals(vrs) for vrs in self.var_list[1:])
        if vars_eq:
            self.join_vars = None
            self.var_joint = self.var_list[0]
            return

        if self.join_vars == "inner":
            self.var_joint = reduce(pd.Index.intersection, self.var_list)
            if len(self.var_joint) == 0:
                raise ValueError(
                    "The provided AnnData objects don't have shared varibales.\n"
                    "Use join='outer'."
                )
            self.var_indices = [
                vrs.get_indexer(self.var_joint) for vrs in self.var_list
            ]
        elif self.join_vars == "outer":
            self.var_joint = reduce(pd.Index.union, self.var_list)
            self.var_indices = [
                self.var_joint.get_indexer(vrs) for vrs in self.var_list
            ]

    def check_vars_sorted(self, ascending: bool = True) -> bool:
        """Returns `True` if all variables are sorted in all objects."""
        if self.var_list is None:
            self._read_vars()
        if ascending:
            vrs_sort_status = (vrs.is_monotonic_increasing for vrs in self.var_list)
        else:
            vrs_sort_status = (vrs.is_monotonic_decreasing for vrs in self.var_list)
        return all(vrs_sort_status)

    def check_vars_non_aligned(self, vars: pd.Index | list) -> list[int]:
        """Returns indices of objects with non-aligned variables.

        Args:
            vars: Check alignment against these variables.
        """
        if self.var_list is None:
            self._read_vars()
        vars = pd.Index(vars)
        return [i for i, vrs in enumerate(self.var_list) if not vrs.equals(vars)]

    def _check_csc_raise_error(
        self, elem: GroupType | ArrayType, key: str, path: UPathStr
    ):
        if isinstance(elem, ArrayTypes):  # type: ignore
            return
        if get_spec(elem).encoding_type == "csc_matrix":
            if not self.parallel:
                self.close()
            raise ValueError(
                f"{key} in {path} is a csc matrix, `MappedCollection` doesn't support this format yet."
            )

    def __len__(self):
        return self.n_obs

    @property
    def shape(self) -> tuple[int, int]:
        """Shape of the (virtually aligned) dataset."""
        return (self.n_obs, self.n_vars)

    @property
    def original_shapes(self) -> list[tuple[int, int]]:
        """Shapes of the underlying AnnData objects (with `obs_filter` applied)."""
        if self.n_vars_list is None:
            n_vars_list = [None] * len(self.n_obs_list)
        else:
            n_vars_list = self.n_vars_list
        return list(zip(self.n_obs_list, n_vars_list))

    def __getitem__(self, idx: int):
        obs_idx = self.indices[idx]
        storage_idx = self.storage_idx[idx]
        if self.var_indices is not None:
            var_idxs_join = self.var_indices[storage_idx]
        else:
            var_idxs_join = None

        with _Connect(self.storages[storage_idx]) as store:
            out = {}
            for layers_key in self.layers_keys:
                lazy_data = (
                    store["X"] if layers_key == "X" else store["layers"][layers_key]
                )
                out[layers_key] = self._get_data_idx(
                    lazy_data, obs_idx, self.join_vars, var_idxs_join, self.n_vars
                )
            if self.obsm_keys is not None:
                for obsm_key in self.obsm_keys:
                    lazy_data = store["obsm"][obsm_key]
                    out[f"obsm_{obsm_key}"] = self._get_data_idx(lazy_data, obs_idx)
            out["_store_idx"] = storage_idx
            if self.obs_keys is not None:
                for label in self.obs_keys:
                    if label in self._cache_cats:
                        cats = self._cache_cats[label][storage_idx]
                        if cats is None:
                            cats = []
                    else:
                        cats = None
                    label_idx = self._get_obs_idx(store, obs_idx, label, cats)
                    if label in self.encoders:
                        label_idx = self.encoders[label][label_idx]
                    out[label] = label_idx

            out["is_meta"] = False
            if len(self.meta_assays) > 0 and "assay_ontology_term_id" in self.obs_keys:
                if out["assay_ontology_term_id"] in self.meta_assays:
                    out["is_meta"] = True
                    return out
            if self.metacell_mode > 0:
                if np.random.random() < self.metacell_mode:
                    out["is_meta"] = True
                    distances = self._get_data_idx(store["obsp"]["distances"], obs_idx)
                    nn_idx = np.argsort(-1 / (distances - 1e-6))[:6]
                    for i in nn_idx:
                        out[layers_key] += self._get_data_idx(
                            lazy_data, i, self.join_vars, var_idxs_join, self.n_vars
                        )

        return out

    def _get_data_idx(
        self,
        lazy_data: ArrayType | GroupType,
        idx: int,
        join_vars: Literal["inner", "outer"] | None = None,
        var_idxs_join: list | None = None,
        n_vars_out: int | None = None,
    ):
        """Get the index for the data."""
        if isinstance(lazy_data, ArrayTypes):  # type: ignore
            lazy_data_idx = lazy_data[idx]  # type: ignore
            if join_vars is None:
                result = lazy_data_idx
                if self._dtype is not None:
                    result = result.astype(self._dtype, copy=False)
            elif join_vars == "outer":
                dtype = lazy_data_idx.dtype if self._dtype is None else self._dtype
                result = np.zeros(n_vars_out, dtype=dtype)
                result[var_idxs_join] = lazy_data_idx
            else:  # inner join
                result = lazy_data_idx[var_idxs_join]
                if self._dtype is not None:
                    result = result.astype(self._dtype, copy=False)
            return result
        else:  # assume csr_matrix here
            data = lazy_data["data"]  # type: ignore
            indices = lazy_data["indices"]  # type: ignore
            indptr = lazy_data["indptr"]  # type: ignore
            s = slice(*(indptr[idx : idx + 2]))
            data_s = data[s]
            dtype = data_s.dtype if self._dtype is None else self._dtype
            if join_vars == "outer":
                lazy_data_idx = np.zeros(n_vars_out, dtype=dtype)
                lazy_data_idx[var_idxs_join[indices[s]]] = data_s
            else:
                lazy_data_idx = np.zeros(lazy_data.attrs["shape"][1], dtype=dtype)  # type: ignore
                lazy_data_idx[indices[s]] = data_s
                if join_vars == "inner":
                    lazy_data_idx = lazy_data_idx[var_idxs_join]
            return lazy_data_idx

    def _get_obs_idx(
        self,
        storage: StorageType,
        idx: int,
        label_key: str,
        categories: list | None = None,
    ):
        """Get the index for the label by key."""
        obs = storage["obs"]  # type: ignore
        # how backwards compatible do we want to be here actually?
        if isinstance(obs, ArrayTypes):  # type: ignore
            label = obs[idx][obs.dtype.names.index(label_key)]
        else:
            labels = obs[label_key]
            if isinstance(labels, ArrayTypes):  # type: ignore
                label = labels[idx]
            else:
                label = labels["codes"][idx]
        if categories is not None:
            cats = categories
        else:
            cats = self._get_categories(storage, label_key)
        if cats is not None and len(cats) > 0:
            label = cats[label]
        if isinstance(label, bytes):
            label = label.decode("utf-8")
        return label

    def get_label_weights(
        self,
        obs_keys: str | list[str],
        scaler: float | None = None,
        return_categories: bool = False,
    ):
        """Get all weights for the given label keys.

        This counts the number of labels for each label and returns
        weights for each obs label accoding to the formula `1 / num of this label in the data`.
        If `scaler` is provided, then `scaler / (scaler + num of this label in the data)`.

        Args:
            obs_keys: A key in the ``.obs`` slots or a list of keys. If a list is provided,
                the labels from the obs keys will be concatenated with ``"__"`` delimeter
            scaler: Use this number to scale the provided weights.
            return_categories: If `False`, returns weights for each observation,
                can be directly passed to a sampler. If `True`, returns a dictionary with
                unique categories for labels (concatenated if `obs_keys` is a list)
                and their weights.
        """
        if isinstance(obs_keys, str):
            obs_keys = [obs_keys]
        labels_list = []
        for label_key in obs_keys:
            labels_to_str = self.get_merged_labels(label_key).astype(str).astype("O")
            labels_list.append(labels_to_str)
        if len(labels_list) > 1:
            labels = ["__".join(labels_obs) for labels_obs in zip(*labels_list)]
        else:
            labels = labels_list[0]
        counter = Counter(labels)
        MIN, MAX = counter.values().min(), counter.values().max()
        if return_categories:
            return {
                k: 1.0 / v
                if scaler is None
                else (MAX / scaler) / ((1 + v - MIN) + MAX / scaler)
                for k, v in counter.items()
            }
        counts = np.array([counter[label] for label in labels])
        if scaler is None:
            weights = 1.0 / counts
        else:
            weights = (MAX / scaler) / ((1 + counts - MIN) + MAX / scaler)
        return weights

    def get_merged_labels(self, label_key: str):
        """Get merged labels for `label_key` from all `.obs`."""
        labels_merge = []
        for i, storage in enumerate(self.storages):
            with _Connect(storage) as store:
                labels = self._get_labels(store, label_key, storage_idx=i)
                if self.filtered:
                    labels = labels[self.indices_list[i]]
                labels_merge.append(labels)
        return np.hstack(labels_merge)

    def get_merged_categories(self, label_key: str):
        """Get merged categories for `label_key` from all `.obs`."""
        cats_merge = set()
        for i, storage in enumerate(self.storages):
            with _Connect(storage) as store:
                if label_key in self._cache_cats:
                    cats = self._cache_cats[label_key][i]
                else:
                    cats = self._get_categories(store, label_key)
                if cats is not None:
                    cats = _decode(cats) if isinstance(cats[0], bytes) else cats
                    cats_merge.update(cats)
                else:
                    codes = self._get_codes(store, label_key)
                    codes = _decode(codes) if isinstance(codes[0], bytes) else codes
                    cats_merge.update(codes)
        return sorted(cats_merge)

    def _get_categories(self, storage: StorageType, label_key: str):
        """Get categories."""
        obs = storage["obs"]  # type: ignore
        if isinstance(obs, ArrayTypes):  # type: ignore
            cat_key_uns = f"{label_key}_categories"
            if cat_key_uns in storage["uns"]:  # type: ignore
                return storage["uns"][cat_key_uns]  # type: ignore
            else:
                return None
        else:
            if "__categories" in obs:
                cats = obs["__categories"]
                if label_key in cats:
                    return cats[label_key]
                else:
                    return None
            labels = obs[label_key]
            if isinstance(labels, GroupTypes):  # type: ignore
                if "categories" in labels:
                    return labels["categories"]
                else:
                    return None
            else:
                if "categories" in labels.attrs:
                    return labels.attrs["categories"]
                else:
                    return None
        return None

    def _get_codes(self, storage: StorageType, label_key: str):
        """Get codes."""
        obs = storage["obs"]  # type: ignore
        if isinstance(obs, ArrayTypes):  # type: ignore
            label = obs[label_key]
        else:
            label = obs[label_key]
            if isinstance(label, ArrayTypes):  # type: ignore
                return label[...]
            else:
                return label["codes"][...]

    def _get_labels(
        self, storage: StorageType, label_key: str, storage_idx: int | None = None
    ):
        """Get labels."""
        codes = self._get_codes(storage, label_key)
        labels = _decode(codes) if isinstance(codes[0], bytes) else codes
        if storage_idx is not None and label_key in self._cache_cats:
            cats = self._cache_cats[label_key][storage_idx]
        else:
            cats = self._get_categories(storage, label_key)
        if cats is not None:
            cats = _decode(cats) if isinstance(cats[0], bytes) else cats
            labels = cats[labels]
        return labels

    def close(self):
        """Close connections to array streaming backend.

        No effect if `parallel=True`.
        """
        for storage in self.storages:
            if hasattr(storage, "close"):
                storage.close()
        for conn in self.conns:
            if hasattr(conn, "close"):
                conn.close()
        self._closed = True

    @property
    def closed(self) -> bool:
        """Check if connections to array streaming backend are closed.

        Does not matter if `parallel=True`.
        """
        return self._closed

    def __enter__(self):
        return self

    def __exit__(self, exc_type, exc_val, exc_tb):
        self.close()

    @staticmethod
    def torch_worker_init_fn(worker_id):
        """`worker_init_fn` for `torch.utils.data.DataLoader`.

        Improves performance for `num_workers > 1`.
        """
        from torch.utils.data import get_worker_info

        mapped = get_worker_info().dataset
        mapped.parallel = False
        mapped.storages = []
        mapped.conns = []
        mapped._make_connections(mapped.path_list, parallel=False)<|MERGE_RESOLUTION|>--- conflicted
+++ resolved
@@ -45,59 +45,6 @@
         if hasattr(self.conn, "close"):
             self.conn.close()
 
-
-<<<<<<< HEAD
-def mapped(
-    self,
-    layers_keys: str | list[str] | None = None,
-    obs_keys: str | list[str] | None = None,
-    obsm_keys: str | list[str] | None = None,
-    obs_filter: dict[str, str | tuple[str, ...]] | None = None,
-    join: Literal["inner", "outer"] | None = "inner",
-    encode_labels: bool | list[str] = True,
-    unknown_label: str | dict[str, str] | None = None,
-    cache_categories: bool = True,
-    parallel: bool = False,
-    dtype: str | None = None,
-    stream: bool = False,
-    metacell_mode: float = 0.0,
-    meta_assays: list[str] = ["EFO:0022857", "EFO:0010961"],
-) -> MappedCollection:
-    path_list = []
-    if self._state.adding:
-        artifacts = self._artifacts
-        print("The collection isn't saved, consider calling `.save()`")
-    else:
-        artifacts = self.ordered_artifacts.all()
-    for artifact in artifacts:
-        if artifact.suffix not in {".h5ad", ".zarr"}:
-            print(f"Ignoring artifact with suffix {artifact.suffix}")
-            continue
-        elif not stream:
-            path_list.append(artifact.cache())
-        else:
-            path_list.append(artifact.path)
-    ds = MappedCollection(
-        path_list,
-        layers_keys,
-        obs_keys,
-        obsm_keys,
-        obs_filter,
-        join,
-        encode_labels,
-        unknown_label,
-        cache_categories,
-        parallel,
-        dtype,
-        metacell_mode,
-        meta_assays,
-    )
-    # track only if successful
-    return ds
-
-
-=======
->>>>>>> 940a3d55
 _decode = np.frompyfunc(lambda x: x.decode("utf-8"), 1, 1)
 
 
@@ -135,15 +82,9 @@
             retrieves ``.X``.
         obsm_keys: Keys from the ``.obsm`` slots.
         obs_keys: Keys from the ``.obs`` slots.
-<<<<<<< HEAD
         obs_filter: Select only observations with these values for the given obs columns.
             Should be a dictionary with obs column names as keys
             and filtering values (a string or a tuple of strings) as values.
-=======
-        obs_filter: Select only observations with these values for the given obs column.
-            Should be a dictionary with an obs column name as the key
-            and filtering values (a string or a tuple of strings) as the value.
->>>>>>> 940a3d55
         join: `"inner"` or `"outer"` virtual joins. If ``None`` is passed,
             does not join.
         encode_labels: Encode labels into integers.
@@ -181,13 +122,9 @@
 
         self.filtered = obs_filter is not None
         if self.filtered and not isinstance(obs_filter, dict):
-<<<<<<< HEAD
             print(
                 "Passing a tuple to `obs_filter` is deprecated, use a dictionary"
             )
-=======
-            print("Passing a tuple to `obs_filter` is deprecated, use a dictionary")
->>>>>>> 940a3d55
             obs_filter = {obs_filter[0]: obs_filter[1]}
 
         if layers_keys is None:
